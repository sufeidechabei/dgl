--- conflicted
+++ resolved
@@ -37,16 +37,6 @@
     attr : keyword arguments, optional
         Attributes to add to graph as key=value pairs.
     """
-<<<<<<< HEAD
-    def __init__(self, graph_data=None, **attr):
-        # setup dict overlay
-        self.node_dict_factory = lambda : _NodeDict(self._add_node_callback)
-        # In networkx 2.1, DiGraph is not using this factory. Instead, the outer
-        # dict uses the same data structure as the node dict.
-        self.adjlist_outer_dict_factory = None
-        self.adjlist_inner_dict_factory = lambda : _AdjInnerDict(self._add_edge_callback)
-        self.edge_attr_dict_factory = dict
-=======
     def __init__(self,
                  graph_data=None,
                  node_frame=None,
@@ -61,7 +51,6 @@
                 self._del_edge_callback,
                 graph_data,
                 **attr)
->>>>>>> 6105e441
         # cached graph and storage
         self._cached_graph = None
         self._node_frame = node_frame if node_frame is not None else FrameRef()
@@ -73,18 +62,8 @@
         self._reduce_func = None
         self._update_func = None
         self._edge_func = None
-<<<<<<< HEAD
-        self._edge_cb_state = True
-        self._edge_list = []
-        self._context = context.cpu()
-        # call base class init
-        super(DGLGraph, self).__init__(graph_data, **attr)
-
-    def get_n_attr_list(self):
-=======
 
     def node_attr_schemes(self):
->>>>>>> 6105e441
         return self._node_frame.schemes
 
     def edge_attr_schemes(self):
@@ -187,11 +166,7 @@
         v_is_all = is_all(v)
         assert u_is_all == v_is_all
         if u_is_all:
-<<<<<<< HEAD
-            num_edges = len(self._edge_list)
-=======
             num_edges = self.cached_graph.num_edges()
->>>>>>> 6105e441
         else:
             u = utils.toindex(u)
             v = utils.toindex(v)
@@ -886,13 +861,13 @@
                 edge_repr = list(edge_repr.values())[0]
                 assert edge_repr.shape[1] == 1, \
                         "spmv only support scalar edge feature"
-                adjmat = self.cached_graph.adjmat(self.context)
-                adj_ind = adjmat._indices()
+                reduced_msgs = {}
                 adj_val = F.view(edge_repr, (-1,))
-                matrix_dense_shape = adjmat.size()
-                reduced_msgs = {}
                 for key in self._node_frame.schemes:
                     col = self._node_frame[key]
+                    adjmat = self.cached_graph.adjmat(F.get_context(col))
+                    adj_ind = adjmat._indices()
+                    matrix_dense_shape = adjmat.size()
                     reduced_msgs[key] = F.spmm_grad(adj_ind, adj_val, col, matrix_dense_shape)
                 if len(reduced_msgs) == 1 and __REPR__ in reduced_msgs:
                     reduced_msgs = reduced_msgs[__REPR__]
