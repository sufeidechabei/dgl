--- conflicted
+++ resolved
@@ -8,62 +8,6 @@
 from .graph import DGLGraph
 from . import utils
 
-<<<<<<< HEAD
-class DGLSubGraphBase(DGLGraph):
-    def __init__(self):
-        super(DGLSubGraphBase, self).__init__()
-
-    def copy_from(self, parent):
-        """Copy node/edge features from the parent graph.
-
-        All old features will be removed.
-
-        Parameters
-        ----------
-        parent : DGLGraph
-            The parent graph to copy from.
-        """
-        if parent._node_frame.num_rows != 0:
-            self._node_frame = FrameRef(Frame(parent._node_frame[self._parent_nid]))
-        if parent._edge_frame.num_rows != 0:
-            self._edge_frame = FrameRef(Frame(parent._edge_frame[self._parent_eid]))
-
-    @property
-    def parent_nid(self):
-        return self._parent_nid
-
-
-class DGLSubGraph(DGLSubGraphBase):
-    # TODO(gaiyu): ReadOnlyGraph
-    def __init__(self,
-                 parent,
-                 nodes):
-        super(DGLSubGraph, self).__init__()
-        # relabel nodes
-        self._node_mapping = utils.build_relabel_dict(nodes)
-        self._parent_nid = utils.toindex(nodes)
-        eids = []
-        # create subgraph
-        for eid, (u, v) in enumerate(parent.edge_list):
-            if u in self._node_mapping and v in self._node_mapping:
-                self.add_edge(self._node_mapping[u],
-                              self._node_mapping[v])
-                eids.append(eid)
-        self._parent_eid = utils.toindex(eids)
-
-
-class DGLEdgeSubGraph(DGLSubGraphBase):
-    def __init__(self, parent, u, v):
-        super(DGLEdgeSubGraph, self).__init__()
-        nodes = list(set(list(u) + list(v)))
-        # relabel node
-        self._node_mapping = utils.build_relabel_dict(nodes)
-        self._parent_nid = utils.toindex(nodes)
-        # create edge subgraph
-        for uu, vv in utils.edge_iter(u, v):
-            self.add_edge(self._node_mapping[uu], self._node_mapping[vv])
-        self._parent_eid = parent.get_edge_id(u, v)
-=======
 class DGLSubGraph(DGLGraph):
     """The subgraph class.
 
@@ -169,5 +113,4 @@
                 self._parent._node_frame[self._parent_nid]))
         if self._parent._edge_frame.num_rows != 0:
             self._edge_frame = FrameRef(Frame(
-                self._parent._edge_frame[self._parent_eid]))
->>>>>>> 00add9f2
+                self._parent._edge_frame[self._parent_eid]))