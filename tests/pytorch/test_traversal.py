--- conflicted
+++ resolved
@@ -13,14 +13,10 @@
 
 np.random.seed(42)
 
-<<<<<<< HEAD
 def toset(x):
     return set(x.tolist())
 
-def test_bfs_nodes(n=100):
-=======
 def test_bfs_nodes(n=1000):
->>>>>>> 66676a54
     g = dgl.DGLGraph()
     a = sp.random(n, n, 10 / n, data_rvs=lambda n: np.ones(n))
     g.from_scipy_sparse_matrix(a)
@@ -28,11 +24,6 @@
 
     src = random.choice(range(n))
 
-<<<<<<< HEAD
-    layers_dgl, edges_dgl = dgl.bfs_nodes_generator(g, src, return_edges=True)
-
-=======
->>>>>>> 66676a54
     edges = nx.bfs_edges(g_nx, src)
     layers_nx = [set([src])]
     edges_nx = []
@@ -52,9 +43,12 @@
 
     layers_dgl = dgl.bfs_nodes_generator(g, src)
 
-    toset = lambda x: set(x.tolist())
     assert len(layers_dgl) == len(layers_nx)
     assert all(toset(x) == y for x, y in zip(layers_dgl, layers_nx))
+
+    edges_dgl = dgl.bfs_edges_generator(g, src)
+
+    assert len(edges_dgl) == len(edges_nx)
     assert all(toset(x) == y for x, y in zip(edges_dgl, edges_nx))
 
 def test_topological_nodes(n=1000):
