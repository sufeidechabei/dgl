/*!
 *  Copyright (c) 2018 by Contributors
 * \file c_runtime_api.cc
 * \brief DGL C API common implementations
 */
#include "c_api_common.h"

using tvm::runtime::TVMArgs;
using tvm::runtime::TVMArgValue;
using tvm::runtime::TVMRetValue;
using tvm::runtime::PackedFunc;
using tvm::runtime::NDArray;

namespace dgl {

DLManagedTensor* CreateTmpDLManagedTensor(const TVMArgValue& arg) {
  const DLTensor* dl_tensor = arg;
  DLManagedTensor* ret = new DLManagedTensor();
  ret->deleter = [] (DLManagedTensor* self) { delete self; };
  ret->manager_ctx = nullptr;
  ret->dl_tensor = *dl_tensor;
  return ret;
}

PackedFunc ConvertNDArrayVectorToPackedFunc(const std::vector<NDArray>& vec) {
    auto body = [vec](TVMArgs args, TVMRetValue* rv) {
<<<<<<< HEAD
        size_t which = static_cast<size_t>(args[0]);
=======
        const int which = args[0];
>>>>>>> 8ea359d1
        if (which >= vec.size()) {
            LOG(FATAL) << "invalid choice";
        } else {
            *rv = std::move(vec[which]);
        }
    };
    return PackedFunc(body);
}

}  // namespace dgl
<|MERGE_RESOLUTION|>--- conflicted
+++ resolved
@@ -24,11 +24,7 @@
 
 PackedFunc ConvertNDArrayVectorToPackedFunc(const std::vector<NDArray>& vec) {
     auto body = [vec](TVMArgs args, TVMRetValue* rv) {
-<<<<<<< HEAD
-        size_t which = static_cast<size_t>(args[0]);
-=======
         const int which = args[0];
->>>>>>> 8ea359d1
         if (which >= vec.size()) {
             LOG(FATAL) << "invalid choice";
         } else {
